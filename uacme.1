'\" t
.\"     Title: uacme
.\"    Author: [see the "AUTHOR" section]
.\" Generator: DocBook XSL Stylesheets v1.79.1 <http://docbook.sf.net/>
<<<<<<< HEAD
.\"      Date: 03/02/2020
=======
.\"      Date: 03/03/2020
>>>>>>> cdda9ec6
.\"    Manual: User Commands
.\"    Source: uacme 1.0.22
.\"  Language: English
.\"
<<<<<<< HEAD
.TH "UACME" "1" "03/02/2020" "uacme 1\&.0\&.22" "User Commands"
=======
.TH "UACME" "1" "03/03/2020" "uacme 1\&.0\&.22" "User Commands"
>>>>>>> cdda9ec6
.\" -----------------------------------------------------------------
.\" * Define some portability stuff
.\" -----------------------------------------------------------------
.\" ~~~~~~~~~~~~~~~~~~~~~~~~~~~~~~~~~~~~~~~~~~~~~~~~~~~~~~~~~~~~~~~~~
.\" http://bugs.debian.org/507673
.\" http://lists.gnu.org/archive/html/groff/2009-02/msg00013.html
.\" ~~~~~~~~~~~~~~~~~~~~~~~~~~~~~~~~~~~~~~~~~~~~~~~~~~~~~~~~~~~~~~~~~
.ie \n(.g .ds Aq \(aq
.el       .ds Aq '
.\" -----------------------------------------------------------------
.\" * set default formatting
.\" -----------------------------------------------------------------
.\" disable hyphenation
.nh
.\" disable justification (adjust text to left margin only)
.ad l
.\" -----------------------------------------------------------------
.\" * MAIN CONTENT STARTS HERE *
.\" -----------------------------------------------------------------
.SH "NAME"
uacme \- ACMEv2 client written in plain C code with minimal dependencies
.SH "SYNOPSIS"
.sp
\fBuacme\fR [\fB\-a\fR|\fB\-\-acme\-url\fR \fIURL\fR] [\fB\-b\fR|\fB\-\-bits\fR \fIBITS\fR] [\fB\-c\fR|\fB\-\-confdir\fR \fIDIR\fR] [\fB\-d\fR|\fB\-\-days\fR \fIDAYS\fR] [\fB\-f\fR|\fB\-\-force\fR] [\fB\-h\fR|\fB\-\-hook\fR \fIPROGRAM\fR] [\fB\-m\fR|\fB\-\-must\-staple\fR] [\fB\-n\fR|\fB\-\-never\fR] [\fB\-s\fR|\fB\-\-staging\fR] [\fB\-t\fR|\fB\-\-type\fR \fBRSA\fR|\fBEC\fR] [\fB\-v\fR|\fB\-\-verbose\fR \&...] [\fB\-V\fR|\fB\-\-version\fR] [\fB\-y\fR|\fB\-\-yes\fR] [\fB\-?\fR|\fB\-\-help\fR] \fBnew\fR [\fIEMAIL\fR] | \fBupdate\fR [\fIEMAIL\fR] | \fBdeactivate\fR | \fBnewkey\fR | \fBissue\fR \fIIDENTIFIER\fR [\fIALTNAME\fR \&...]] | \fBrevoke\fR \fICERTFILE\fR
.SH "DESCRIPTION"
.sp
\fBuacme\fR is a client for the ACMEv2 protocol described in RFC8555, written in plain C code with minimal dependencies (libcurl and one of GnuTLS, OpenSSL or mbedTLS)\&. The ACMEv2 protocol allows a Certificate Authority (https://letsencrypt\&.org is a popular one) and an applicant to automate the process of verification and certificate issuance\&. The protocol also provides facilities for other certificate management functions, such as certificate revocation\&. For more information see https://tools\&.ietf\&.org/html/rfc8555
.SH "OPTIONS"
.PP
\fB\-a, \-\-acme\-url\fR=\fIURL\fR
.RS 4
ACMEv2 server directory object
\fIURL\fR\&. If not specified
\fBuacme\fR
uses one of the following:
.PP
\fIhttps://acme\-v02\&.api\&.letsencrypt\&.org/directory\fR
.RS 4
production URL
.RE
.PP
\fIhttps://acme\-staging\-v02\&.api\&.letsencrypt\&.org/directory\fR
.RS 4
staging URL (see
\fB\-s, \-\-staging\fR
below)
.RE
.RE
.PP
\fB\-b, \-\-bits\fR=\fIBITS\fR
.RS 4
key bit length (default 2048 for RSA, 256 for EC)\&. Only applies to newly generated keys\&. RSA key length must be a multiple of 8 between 2048 and 8192\&. EC key length must be either 256 (\fBNID_X9_62_prime256v1\fR
curve) or 384 (\fBNID_secp384r1\fR
curve)\&.
.RE
.PP
\fB\-c, \-\-confdir\fR=\fICONFDIR\fR
.RS 4
Use configuration directory
\fICONFDIR\fR
(default
\fI/etc/ssl/uacme\fR)\&. The structure is as follows (multiple
\fIIDENTIFIERs\fR
allowed)
.PP
\fICONFDIR/private/key\&.pem\fR
.RS 4
ACME account private key
.RE
.PP
\fICONFDIR/private/IDENTIFIER/key\&.pem\fR
.RS 4
certificate key for
\fIIDENTIFIER\fR
.RE
.PP
\fICONFDIR/IDENTIFIER/cert\&.pem\fR
.RS 4
certificate for
\fIIDENTIFIER\fR
.RE
.RE
.PP
\fB\-d, \-\-days\fR=\fIDAYS\fR
.RS 4
Do not reissue certificates that are still valid for longer than
\fIDAYS\fR
(default 30)\&.
.RE
.PP
\fB\-f, \-\-force\fR
.RS 4
Force certificate reissuance regardless of expiration date\&.
.RE
.PP
\fB\-h, \-\-hook\fR=\fIPROGRAM\fR
.RS 4
Challenge hook program\&. If not specified
\fBuacme\fR
interacts with the user for every ACME challenge, printing information about the challenge type, token and authorization on stderr\&. If specified
\fBuacme\fR
executes
\fIPROGRAM\fR
(a binary, a shell script or any file that can be executed by the operating system) for every challenge with the following 5 string arguments:
.PP
\fIMETHOD\fR
.RS 4
one of
\fBbegin\fR,
\fBdone\fR
or
\fBfailed\fR\&.
.PP
\fBbegin\fR
.RS 4
is called at the beginning of the challenge\&.
\fIPROGRAM\fR
must return 0 to accept it\&. Any other return code declines the challenge\&. Neither
\fBdone\fR
nor
\fBfailed\fR
method calls are made for declined challenges\&.
.RE
.PP
\fBdone\fR
.RS 4
is called upon successful completion of an accepted challenge\&.
.RE
.PP
\fBfailed\fR
.RS 4
is called upon failure of an accepted challenge\&.
.RE
.RE
.PP
\fITYPE\fR
.RS 4
challenge type (for example
\fBdns\-01\fR
or
\fBhttp\-01\fR)
.RE
.PP
\fIIDENT\fR
.RS 4
The identifier the challenge refers to
.RE
.PP
\fITOKEN\fR
.RS 4
The challenge token
.RE
.PP
\fIAUTH\fR
.RS 4
The key authorization (for
\fBdns\-01\fR
and
\fBtls\-alpn\-01\fR
already converted to the base64\-encoded SHA256 digest format)
.RE
.RE
.PP
\fB\-m, \-\-must\-staple\fR
.RS 4
Request certificates with the RFC7633 Certificate Status Request TLS Feature Extension, informally also known as "OCSP Must\-Staple"\&.
.RE
.PP
\fB\-n, \-\-never\-create\fR
.RS 4
By default
\fBuacme\fR
creates directories/keys if they do not exist\&. When this option is specified
\fBuacme\fR
never does so and instead exits with an error if anything required is missing\&.
.RE
.PP
\fB\-s, \-\-staging\fR
.RS 4
Use Let\(cqs Encrypt staging URL for testing\&. This only works if
\fB\-a, \-\-acme\-url\fR
is
\fBNOT\fR
specified\&.
.RE
.PP
\fB\-t, \-\-type\fR=\fBRSA\fR | \fBEC\fR
.RS 4
Key type, either RSA or EC\&. Only applies to newly generated keys\&. The bit length can be specified with
\fB\-b, \-\-bits\fR\&.
.RE
.PP
\fB\-v, \-\-verbose\fR
.RS 4
By default
\fBuacme\fR
only produces output upon errors or when user interaction is required\&. When this option is specified
\fBuacme\fR
prints information about what is going on on stderr\&. This option can be specified more than once to increase verbosity\&.
.RE
.PP
\fB\-V, \-\-version\fR
.RS 4
Print program version on stderr and exit\&.
.RE
.PP
\fB\-y, \-\-yes\fR
.RS 4
Autoaccept ACME server terms (if any) upon new account creation\&.
.RE
.PP
\fB\-?, \-\-help\fR
.RS 4
Print a brief usage text on stderr and exit\&.
.RE
.SH "USAGE"
.PP
\fBuacme\fR [\fIOPTIONS\fR \&...] \fBnew\fR [\fIEMAIL\fR]
.RS 4
Create a new ACME account with optional
\fIEMAIL\fR
contact\&. If the account private key does not exist at
\fICONFDIR/private/key\&.pem\fR
a new key is generated unless
\fB\-n, \-\-never\-create\fR
is specified\&. A valid account must be created
\fBbefore\fR
any other operation can succeed\&. Any certificate issued by the ACME server is associated with a single account\&. An account can be associated with multiple certificates, subject of course to the rate limits imposed by the ACME server\&.
.RE
.PP
\fBuacme\fR [\fIOPTIONS\fR \&...] \fBupdate\fR [\fIEMAIL\fR]
.RS 4
Update the
\fIEMAIL\fR
associated with the ACME account corresponding to the account private key\&. If
\fIEMAIL\fR
is not specified the account contact email is removed\&.
.RE
.PP
\fBuacme\fR [\fIOPTIONS\fR \&...] \fBdeactivate\fR
.RS 4
Deactivate the ACME account corresponding to the account private key\&.
\fBWARNING\fR
this action is irreversible\&. Users may wish to do this when the account key is compromised or decommissioned\&. A deactivated account can no longer request certificate issuances and revocations or access resources related to the account\&.
.RE
.PP
\fBuacme\fR [\fIOPTIONS\fR \&...] \fBnewkey\fR
.RS 4
Change the ACME account private key\&. If the new account private key does not exist at
\fICONFDIR/private/newkey\&.pem\fR
it is generated unless
\fB\-n, \-\-never\-create\fR
is specified\&. The new key is then submitted to the server and if the operation succeeds the old key is hardlinked to
\fICONFDIR/private/key\-TIMESTAMP\&.pem\fR
before renaming
\fICONFDIR/private/newkey\&.pem\fR
to
\fICONFDIR/private/key\&.pem\fR\&.
.RE
.PP
\fBuacme\fR [\fIOPTIONS\fR \&...] \fBissue\fR \fIIDENTIFIER\fR [\fIALTNAME\fR \&...]
.RS 4
Issue a certificate for
\fIIDENTIFIER\fR
with zero or more
\fIALTNAMEs\fR\&. If a certificate is already available at
\fICONFDIR/IDENTIFIER/cert\&.pem\fR
for the specified
\fIIDENTIFIER\fR
and
\fIALTNAMEs\fR
and is still valid for longer than
\fIDAYS\fR
no action is taken unless
\fB\-f, \-\-force\fR
is specified\&. The new certificate is saved to
\fICONFDIR/IDENTIFIER/cert\&.pem\fR\&. If the certificate file already exists it is hardlinked to
\fICONFDIR/IDENTIFIER/cert\-TIMESTAMP\&.pem\fR
before overwriting\&. The private key for the certificate is loaded from
\fICONFDIR/private/IDENTIFIER/key\&.pem\fR\&. If no such file exists, a new key is generated unless
\fB\-n, \-\-never\-create\fR
is specified\&. Wildcard IDENTIFIERs or ALTNAMEs are dealt with correctly, as long as the ACME server supports them; note that any such wildcards are automatically removed from the configuration subdirectory name: for example a certificate for
\fI*\&.test\&.com\fR
is saved to
\fICONFDIR/test\&.com/cert\&.pem\fR\&. IP address IDENTIFIERs and ALTNAMEs are also supported according to
https://tools\&.ietf\&.org/html/rfc8738#section\-3
.RE
.PP
\fBuacme\fR [\fIOPTIONS\fR \&...] \fBrevoke\fR \fICERTFILE\fR
.RS 4
Revoke the certificate stored in
\fICERTFILE\fR\&. Only certificates associated with the account can be revoked\&. If successful
\fICERTFILE\fR
is renamed to
\fIrevoked\-TIMESTAMP\&.pem\fR\&.
.RE
.SH "EXIT STATUS"
.PP
\fB0\fR
.RS 4
Success
.RE
.PP
\fB1\fR
.RS 4
Certificate not reissued because it is still current
.RE
.PP
\fB2\fR
.RS 4
Failure (syntax or usage error; configuration error; processing failure; unexpected error)\&.
.RE
.SH "EXAMPLE HOOK SCRIPT"
.sp
The \fIuacme\&.sh\fR hook script included in the distribution can be used to automate the certificate issuance with \fIhttp\-01\fR challenges, provided a web server for the domain being validated runs on the same machine, with webroot at /var/www
.sp
.if n \{\
.RS 4
.\}
.nf
#!/bin/sh
CHALLENGE_PATH=/var/www/\&.well\-known/acme\-challenge
ARGS=5
E_BADARGS=85
.fi
.if n \{\
.RE
.\}
.sp
.if n \{\
.RS 4
.\}
.nf
if test $# \-ne "$ARGS"
then
    echo "Usage: $(basename "$0") method type ident token auth" 1>&2
    exit $E_BADARGS
fi
.fi
.if n \{\
.RE
.\}
.sp
.if n \{\
.RS 4
.\}
.nf
METHOD=$1
TYPE=$2
IDENT=$3
TOKEN=$4
AUTH=$5
.fi
.if n \{\
.RE
.\}
.sp
.if n \{\
.RS 4
.\}
.nf
case "$METHOD" in
    "begin")
        case "$TYPE" in
            http\-01)
                echo \-n "${AUTH}" > "${CHALLENGE_PATH}/${TOKEN}"
                exit $?
                ;;
            *)
                exit 1
                ;;
        esac
        ;;
    "done"|"failed")
        case "$TYPE" in
            http\-01)
                rm "${CHALLENGE_PATH}/${TOKEN}"
                exit $?
                ;;
            *)
                exit 1
                ;;
        esac
        ;;
    *)
        echo "$0: invalid method" 1>&2
        exit 1
esac
.fi
.if n \{\
.RE
.\}
.SH "BUGS"
.sp
If you believe you have found a bug, please create a new issue at https://github\&.com/ndilieto/uacme/issues with any applicable information\&.
.SH "SEE ALSO"
.sp
\fBualpn\fR(2)
.SH "AUTHOR"
.sp
\fBuacme\fR was written by Nicola Di Lieto
.SH "COPYRIGHT"
.sp
Copyright \(co 2019,2020 Nicola Di Lieto <nicola\&.dilieto@gmail\&.com>
.sp
This file is part of \fBuacme\fR\&.
.sp
\fBuacme\fR is free software: you can redistribute it and/or modify it under the terms of the GNU General Public License as published by the Free Software Foundation, either version 3 of the License, or (at your option) any later version\&.
.sp
\fBuacme\fR is distributed in the hope that it will be useful, but WITHOUT ANY WARRANTY; without even the implied warranty of MERCHANTABILITY or FITNESS FOR A PARTICULAR PURPOSE\&. See the GNU General Public License for more details\&.
.sp
You should have received a copy of the GNU General Public License along with this program\&. If not, see http://www\&.gnu\&.org/licenses/\&.<|MERGE_RESOLUTION|>--- conflicted
+++ resolved
@@ -2,20 +2,12 @@
 .\"     Title: uacme
 .\"    Author: [see the "AUTHOR" section]
 .\" Generator: DocBook XSL Stylesheets v1.79.1 <http://docbook.sf.net/>
-<<<<<<< HEAD
-.\"      Date: 03/02/2020
-=======
 .\"      Date: 03/03/2020
->>>>>>> cdda9ec6
 .\"    Manual: User Commands
 .\"    Source: uacme 1.0.22
 .\"  Language: English
 .\"
-<<<<<<< HEAD
-.TH "UACME" "1" "03/02/2020" "uacme 1\&.0\&.22" "User Commands"
-=======
 .TH "UACME" "1" "03/03/2020" "uacme 1\&.0\&.22" "User Commands"
->>>>>>> cdda9ec6
 .\" -----------------------------------------------------------------
 .\" * Define some portability stuff
 .\" -----------------------------------------------------------------
